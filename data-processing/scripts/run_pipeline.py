import logging
import os
import sys
import uuid
from argparse import ArgumentParser, Namespace
from datetime import datetime
from typing import List

from common import directories, email, file_utils
from common.commands.base import (
    CommandList,
    add_arxiv_id_filter_args,
    create_args,
    load_arxiv_ids_using_args,
    read_arxiv_ids_from_file,
)
from common.commands.database import DatabaseUploadCommand
from common.commands.fetch_arxiv_sources import (
    DEFAULT_S3_ARXIV_SOURCES_BUCKET,
    FetchArxivSources,
)
from common.commands.fetch_new_arxiv_ids import FetchNewArxivIds
from common.commands.fetch_s2_data import S2MetadataException
from common.commands.locate_entities import LocateEntitiesCommand
from common.commands.store_pipeline_log import StorePipelineLog
from common.commands.store_results import DEFAULT_S3_LOGS_BUCKET, StoreResults
from common.make_digest import make_paper_digest
from common.types import PipelineDigest

from scripts.commands import (
    ENTITY_COMMANDS,
    TEX_PREPARATION_COMMANDS,
    commands_by_entity,
    run_command,
)
from scripts.job_config import fetch_config, load_job_from_s3
from scripts.pipelines import entity_pipelines

DEFAULT_ENTITIES = ["citations", "symbols", "definitions"]
RETRYABLE_FAILURE_RETURN_CODE = 100


def run_commands_for_arxiv_ids(
    CommandClasses: CommandList, arxiv_id_list: List[str], pipeline_args: Namespace,
) -> PipelineDigest:
    " Run a sequence of pipeline commands for a list of arXiv IDs. "

    for CommandCls in CommandClasses:

        # Initialize arguments for each command to defaults.
        command_args_parser = ArgumentParser()
        CommandCls.init_parser(command_args_parser)
        command_args = command_args_parser.parse_known_args("")[0]

        # Pass pipeline arguments to command.
        command_args.arxiv_ids = arxiv_id_list
        command_args.arxiv_ids_file = None
        command_args.v = pipeline_args.v
        command_args.source = pipeline_args.source
        if CommandCls == LocateEntitiesCommand:
            command_args.batch_size = pipeline_args.entity_batch_size
        command_args.keep_intermediate_files = pipeline_args.keep_intermediate_files
        command_args.log_names = [log_filename]
        command_args.schema = pipeline_args.database_schema
        command_args.create_tables = pipeline_args.database_create_tables
        command_args.data_version = pipeline_args.data_version
        if CommandCls == FetchArxivSources:
            command_args.s3_bucket = pipeline_args.s3_arxiv_sources_bucket
        if CommandCls in [StorePipelineLog, StoreResults]:
            command_args.s3_bucket = pipeline_args.s3_output_bucket

        if CommandCls == StorePipelineLog:
            logging.debug("Flushing file log before storing pipeline logs.")
            file_log_handler.flush()

        logging.debug(
            "Creating command %s with args %s",
            CommandCls.get_name(),
            vars(command_args),
        )
        command = CommandCls(command_args)
        logging.info("Launching command %s", CommandCls.get_name())
        try:
            run_command(command)
        # Catch-all for unexpected errors from running commands. With the amount of networking
        # and subprocess calls in the commands, it is simply unlikely that we can predict and
        # write exceptions for every possible exception that could be thrown.
        except Exception as exc:  # pylint: disable=broad-except
<<<<<<< HEAD
            logging.error(
                "Unexpected exception processing papers: {}".format(arxiv_id_list), exc
            )
=======
            logging.error("Unexpected exception processing papers: {}".format(arxiv_id_list), exc)
>>>>>>> c99226c3
            raise exc

        logging.info("Finished running command %s", CommandCls.get_name())

    # Create digest describing the result of running these commands for these papers
    processing_summary: PipelineDigest = {}
    for id_ in arxiv_id_list:
        processing_summary[id_] = make_paper_digest(entity_pipelines, id_)
    return processing_summary


if __name__ == "__main__":

    PIPELINE_COMMANDS = TEX_PREPARATION_COMMANDS + ENTITY_COMMANDS
    ENTITY_NAMES = [p.entity_name for p in entity_pipelines]

    parser = ArgumentParser(
        description="Run pipeline to extract entities from arXiv papers."
    )
    parser.add_argument("-v", help="print debugging information", action="store_true")
    parser.add_argument(
        "--config",
        type=str,
        help=(
            "Path to a pipeline config on S3 that should be downloaded before the pipeline is run. "
            + "The only paths currently accepted are S3 addressed (prefixed with 's3://'). The "
            + "fetched file will be written to 'config.ini'. Any existing files at 'config.ini' "
            + "will be overwritten."
        ),
    )
    parser.add_argument(
        "--log-prefix",
        type=str,
        default="pipeline",
        help=(
            "Prefix to place at the beginning of the log file name. The log will be output to "
            + "<prefix>-<timestamp>-<uuid>.log. Prefix should be an ASCII string. A UUID is "
            + "in the file name to distinguish it from other logs created at the same time."
        ),
    )
    command_names = [c.get_name() for c in PIPELINE_COMMANDS]
    parser.add_argument(
        "--entities",
        help=(
            "What type of entities to process. Commands that do not process the specified entities "
            + f"will be skipped. Defaults to {DEFAULT_ENTITIES}. You can specify multiple entity types. "
            + "If specifying multiple entity types, use the format '--entities <type1> <type2> "
            + "without an equal sign after '--entities'."
        ),
        choices=ENTITY_NAMES,
        nargs="+",
    )
    parser.add_argument(
        "--commands",
        type=str,
        nargs="+",
        help=(
            "Which commands to run. Typically when '--commands' is set, only those commands "
            + "will be run. However, if other command filters are set (e.g., "
            + "'--entities', '--start', or '--end', then all commands specified by the other "
            + "filters will be run, _in addition to_ those in '--commands'."
        ),
        choices=command_names,
    )
    parser.add_argument(
        "--start",
        help="Command to start running the pipeline at.",
        choices=command_names,
    )
    parser.add_argument(
        "--end", help="Command to stop running the pipeline at.", choices=command_names
    )
    add_arxiv_id_filter_args(parser)
    parser.add_argument(
        "--days",
        type=int,
        default=None,
        help="Number of days in the past for which to fetch arXiv papers. Cannot be used with"
        + "'--arxiv-ids' or '--arxiv-ids-file'",
    )
    parser.add_argument(
        "--s3-job-spec",
        type=str,
        help=(
            "Path to an object within the 'scholarphi-work-requests' S3 bucket that contains a "
            + "JSON spec for a job. See 'job_config.py' for a list of supported properties.'"
            + "Command line options (e.g., '--arxiv-ids') take "
            + "precedence over the job configuration."
        ),
    )
    parser.add_argument(
        "--source",
        default="arxiv",
        choices=["arxiv", "s3"],
        help=(
            "Where to download sources from. If 'arxiv', download sources from arXiv.org. If "
            + "'s3', download from S2's S3 bucket for arXiv sources."
        ),
    )
    parser.add_argument(
        "--s3-arxiv-sources-bucket",
        type=str,
        default=DEFAULT_S3_ARXIV_SOURCES_BUCKET,
        help="If '--source' is 's3', arXiv sources will be downloaded from this S3 bucket.",
    )
    parser.add_argument(
        "--entity-batch-size",
        type=int,
        default=30,
        help=(
            "Number of entities to attempt to locate at a time. Setting this to a higher value "
            + "should speed up the pipeline by reducing the number of compilations and rasters "
            + "of documents. That said, beyond a certain point, batch size may reduce the accuracy "
            + "of entity localization. This is because entities are distinguished from each other "
            + "during localization using distinct hues, which become closer together as the "
            + "batch size increases."
        ),
    )
    parser.add_argument(
        "--keep-intermediate-files",
        action="store_true",
        help=(
            "The pipeline can consume gigabytes of storage. For each batch of entities, "
            + "the pipeline creates two copies of the source directory (one of which is "
            + "compiled), and two sets of images (one which contains raster of the pages "
            + "and one which contains differences of thos rasters against raster of the "
            + "original paper). While the storage footprint of one batch is kilobytes "
            + "or megabytes, this creates gigabytes across hundreds of batches. By default, "
            + "these files are deleted after each batch to reduce the likelihood that "
            + "the machine will run out of storage while processing a paper. It is left "
            + "as an option for debugging purposes, i.e., if you wish to inspect how "
            + "the TeX is colorized, TeX compilation logs, and rasters."
        ),
    )
    parser.add_argument(
        "--max-papers",
        type=int,
        help=(
            "Maximum number of papers to process. This flag can be useful if you're using the "
            + "'--days' flag to process recent papers, but only want to process a small number "
            + "of those papers (i.e. if you are debugging the daily pipeline)."
        ),
    )
    parser.add_argument(
        "--one-paper-at-a-time",
        action="store_true",
        help=(
            "Process one paper at a time. The data folders for a processed paper will be deleted "
            + "once the paper has been processed. This mode has two advantages. First, the host "
            + "computer will only need enough storage space to process one paper at a time. "
            + "Second, the pipeline will upload results for papers as each paper is processed, "
            + "instead of waiting until after all papers is processed."
        ),
    )
    parser.add_argument(
        "--keep-paper-data",
        action="store_true",
        help="If '--one-paper-at-a-time' is set, keep a paper's data after it is processed.",
    )
    parser.add_argument(
        "--store-results",
        action="store_true",
        help="Upload key results to S3 when data processing is complete.",
    )
    parser.add_argument(
        "--store-log",
        action="store_true",
        help="Upload log to S3 when data processing is complete.",
    )
    parser.add_argument(
        "--s3-output-bucket",
        type=str,
        default=DEFAULT_S3_LOGS_BUCKET,
        help="S3 bucket to upload results and logs to.",
    )
    parser.add_argument(
        "--notify-emails",
        type=str,
        nargs="+",
        default=[],
        help=(
            "Email addresses that will receive a digest of processing results. The pipeline "
            + "must have Internet access and must be able to connect to Gmail's SMTP server."
        ),
    )
    parser.add_argument(
        "--notify-bcc",
        type=str,
        nargs="+",
        default=[],
        help=(
            "Email address that will be bcc'd with a digest of processing results. The pipeline "
            + "must have Internet access and must be able to connect to Gmail's SMTP server. "
            + " Also see '--notify-emails'."
        ),
    )
    parser.add_argument(
        "--extraction-only",
        action="store_true",
        help=(
            "Only extract entities; do not compile TeX documents, attempt to find bounding "
            + "boxes for entities, or upload them to the database."
        ),
    )
    parser.add_argument(
        "--dry-run",
        action="store_true",
        help="Do not save extracted entities to the database.",
    )
    parser.add_argument(
        "--database-schema",
        type=str,
        default="dev",
        help=(
            "Name of the Postgres schema into which to upload results. To upload into the live "
            + "database, set this to 'public'. The default 'dev' database is recommended for "
            + "development. To test with the 'dev' database, a development version of the API "
            + "needs to be launched pointing to the 'dev' schema. Schema names must "
            + "follow the naming rules for Postgres identifiers "
            + "(see https://www.postgresql.org/docs/9.2/sql-syntax-lexical.html#SQL-SYNTAX-IDENTIFIERS)."
        ),
    )
    parser.add_argument(
        "--database-create-tables",
        default=False,
        action="store_true",
        help="""
        When provied as flag try to create a database schema (requires running as admin DB user)
        """,
    )
    parser.add_argument(
        "--data-version",
        type=int,
        help=(
            "Version number to assign to the uploaded data. Defaults to creating a new version "
            + "number for each paper for each run of the pipeline."
        ),
    )
    args = parser.parse_args()

    # Set up logging
    console_log_handler = logging.StreamHandler(sys.stdout)
    console_log_level = logging.DEBUG if args.v else logging.INFO
    console_log_handler.setLevel(console_log_level)

    timestamp = datetime.utcnow().strftime("%Y%m%d-%H%M%S")
    log_filename = f"{args.log_prefix}-{timestamp}-{uuid.uuid4()}.log"
    if not os.path.exists(directories.LOGS_DIR):
        os.makedirs(directories.LOGS_DIR)
    log_file_path = os.path.join(directories.LOGS_DIR, log_filename)
    file_log_handler = logging.FileHandler(log_file_path, mode="w", encoding="utf-8")
    file_log_handler.setLevel(logging.DEBUG)

    logging.basicConfig(
        format="%(asctime)s [%(levelname)s]: %(message)s",
        level=logging.DEBUG,
        handlers=[console_log_handler, file_log_handler],
    )

    # Fetch pipeline config (includes credentials for accessing services).
    if args.config:
        fetch_config(args.config)

    # Load arXiv IDs from arguments or by fetching recent arXiv IDs from a database.
    arxiv_ids = load_arxiv_ids_using_args(args)
    if arxiv_ids is None and args.days is not None:
        logging.debug("Fetching new arXiv IDs for the last %d day(s).", args.days)
        arxiv_ids_path = "arxiv_ids.txt"
        fetch_command_args = create_args(
            v=args.v, days=args.days, output_file=arxiv_ids_path
        )
        fetch_arxiv_ids_command = FetchNewArxivIds(fetch_command_args)
        run_command(fetch_arxiv_ids_command)
        arxiv_ids = read_arxiv_ids_from_file(arxiv_ids_path)

    # Load options for the job from. Command line options for jobs take precedence over properties
    # defined in the job spec downloaded from S3.
    s3_job_spec = load_job_from_s3(args.s3_job_spec) if args.s3_job_spec else None
    arxiv_ids = s3_job_spec.arxiv_ids if (not arxiv_ids) and s3_job_spec else arxiv_ids

    # If the list of arXiv IDs still hasn't been defined, set it to an empty list. This will
    # allow the rest of this script to run, and provide hopefully useful debugging messages.
    if arxiv_ids is None:
        arxiv_ids = []
    if len(arxiv_ids) == 0:
        logging.warning(  # pylint: disable=logging-not-lazy
            "There are no arXiv IDs to process. To process papers, update the arguments for "
            + "arXiv IDs, the job spec file, or the criteria for arXiv IDs from the database."
        )

    dry_run = False
    if args.dry_run:
        dry_run = True
    elif s3_job_spec and (s3_job_spec.dry_run is not None):
        dry_run = s3_job_spec.dry_run

    emails = args.notify_emails
    if s3_job_spec and s3_job_spec.email:
        emails.append(s3_job_spec.email)

    logging.debug("Assembling the list of commands to be run.")
    command_classes = PIPELINE_COMMANDS

    # Store pipeline logs after results, so that we can include the result storage in the pipeline logs.
    if args.store_results:
        command_classes.append(StoreResults)
    if args.store_log:
        command_classes.append(StorePipelineLog)

    # Determine what commands should be run.
    filtered_commands = []

    # Determine the entities that will be processed. If no entities were specified,
    # then set the entities to the default (or empty if a list of commands was provided).
    entities: List[str] = []
    if args.entities:
        entities = args.entities
    elif not args.commands or args.start or args.end:
        entities = DEFAULT_ENTITIES

    start_reached = True if args.start is None else False
    end_reached = False
    for CommandClass in command_classes:
        command_name = CommandClass.get_name()
        # Run any command that the user explicitly requested to run.
        if args.commands is not None:
            if command_name in args.commands:
                filtered_commands.append(CommandClass)
                continue
            # If no other command filters have been specified and the user didn't
            # request this command, skip it.
            if not args.start and not args.end and not entities:
                continue
        if end_reached:
            continue
        if not start_reached and args.start is not None:
            if command_name == args.start:
                start_reached = True
            else:
                continue
        if start_reached:
            # Skip over irrelevant entity-processing commands.
            if CommandClass in ENTITY_COMMANDS:
                skip_command = True
                for entity_type in entities:
                    if CommandClass in commands_by_entity[entity_type]:
                        skip_command = False
                        break
                if skip_command:
                    continue
            if args.extraction_only:
                if issubclass(CommandClass, LocateEntitiesCommand) or issubclass(
                    CommandClass, DatabaseUploadCommand
                ):
                    continue
            # Optionally skip over database upload commands.
            if issubclass(CommandClass, DatabaseUploadCommand):
                if dry_run:
                    continue
            filtered_commands.append(CommandClass)
            if args.end is not None and command_name == args.end:
                end_reached = True

    if args.max_papers is not None:
        logging.debug(
            "'--max-papers' flag is set. Only the first %d paper(s) will be processed.",
            args.max_papers,
        )
        arxiv_ids = arxiv_ids[: args.max_papers]

    logging.debug(
        "The following commands will be run, in this order: %s",
        [CommandClass.get_name() for CommandClass in filtered_commands],
    )

    # Run the pipeline one paper at a time, or one command at a time, depending on arguments.
    pipeline_digest: PipelineDigest = {}
    if args.one_paper_at_a_time:
        for arxiv_id in arxiv_ids:
            try:
                logging.info("Running pipeline for paper %s", arxiv_id)
                digest_for_paper = run_commands_for_arxiv_ids(
                    filtered_commands, [arxiv_id], args
                )
                # The pipeline digest must be updated after each arXiv ID is processed, because the
                # digest for a paper cannot be computed once the paper's data is deleted.
                pipeline_digest.update(digest_for_paper)
            except S2MetadataException as e:
                logging.error("Retryable Failure processing id: {arxiv_id}", e)
                exit(RETRYABLE_FAILURE_RETURN_CODE)
            finally:
                if not args.keep_paper_data:
                    file_utils.delete_data(arxiv_id)
    else:
        logging.info("Running pipeline for papers %s", arxiv_ids)
        digest_for_papers = run_commands_for_arxiv_ids(
            filtered_commands, arxiv_ids, args
        )
        pipeline_digest.update(digest_for_papers)

    # If requested, send email with paper-processing summaries.
    if len(emails) > 0 or len(args.notify_bcc) > 0:
        log_location = None
        if args.store_log:
            log_preview_url = (
                "https://s3.console.aws.amazon.com/s3/object/"
                + args.s3_output_bucket
                + "/master/logs/"
                + log_filename
            )
        else:
            log_preview_url = None

        email.send_digest_email(
            pipeline_digest, emails, args.notify_bcc, log_preview_url
        )<|MERGE_RESOLUTION|>--- conflicted
+++ resolved
@@ -86,13 +86,7 @@
         # and subprocess calls in the commands, it is simply unlikely that we can predict and
         # write exceptions for every possible exception that could be thrown.
         except Exception as exc:  # pylint: disable=broad-except
-<<<<<<< HEAD
-            logging.error(
-                "Unexpected exception processing papers: {}".format(arxiv_id_list), exc
-            )
-=======
             logging.error("Unexpected exception processing papers: {}".format(arxiv_id_list), exc)
->>>>>>> c99226c3
             raise exc
 
         logging.info("Finished running command %s", CommandCls.get_name())
